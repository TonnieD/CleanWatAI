import streamlit as st
import sklearn
import pandas as pd
import numpy as np
import joblib
import pydeck as pdk
import matplotlib.pyplot as plt
import seaborn as sns
import nltk
from pathlib import Path
from nltk.stem import WordNetLemmatizer
from nltk.corpus import stopwords
from PIL import Image
import re
import sys
import os
sys.path.append(os.path.abspath(os.path.join(os.path.dirname(__file__), '..')))

# Define a single, persistent location for NLTK data
NLTK_PATH = os.path.join("app", "nltk_data")
os.makedirs(NLTK_PATH, exist_ok=True)

# Set both runtime path and environment variable
nltk.data.path.append(NLTK_PATH)
os.environ["NLTK_DATA"] = NLTK_PATH

# List of required resources
REQUIRED_NLTK_RESOURCES = [
    ("tokenizers/punkt", "punkt"),
    ("corpora/stopwords", "stopwords"),
    ("corpora/wordnet", "wordnet"),
    ("corpora/omw-1.4", "omw-1.4"),
    ("tokenizers/punkt_tab", "punkt_tab"),
]

# Download if not already available
for path, name in REQUIRED_NLTK_RESOURCES:
    try:
        nltk.data.find(path)
    except LookupError:
        nltk.download(name, download_dir=NLTK_PATH)

# Then proceed to your pipeline setup
stop_words = set(stopwords.words('english'))
lemmatizer = WordNetLemmatizer()

#cleaning + lemmatization function
def clean_text(text):
    # Lowercase
    text = text.lower()
    
    # Handle negations (combine with next word if possible)
    text = re.sub(r"\b(no|not|never)\s+(\w+)", r"no_\2", text)

    # Remove punctuation except underscores (used in negation)
    text = re.sub(r"[^\w\s_]", "", text)

    # Tokenize
    tokens = nltk.word_tokenize(text)

    # Lemmatize and remove stopwords (except 'no_x' preserved words)
    cleaned = [
        lemmatizer.lemmatize(token)
        for token in tokens
        if (token in stop_words and token.startswith('no_')) or (token not in stop_words and len(token) > 2)
    ]

    return " ".join(cleaned)

def clean_texts(texts):
    return [clean_text(text) for text in texts]


# Models and pipeline loading
@st.cache_resource
def load_nlp_model():
    path = Path(__file__).parent / "models" / "nlp_pipeline.pkl"
    return joblib.load(path)

@st.cache_resource
def load_env_model():
    path = Path(__file__).parent / "models" / "environmental.pkl"
    return joblib.load(path)

nlp_pipeline = load_nlp_model() # NLP pipeline
model = load_env_model() # Environmental model

@st.cache_data
def load_main_data():
    path = Path(__file__).parent / "data" / "environmental.csv"
    return pd.read_csv(path)

@st.cache_data
def load_custom_data(uploaded_file):
    return pd.read_csv(uploaded_file)

# Base path (adjust if your assets are deeper, e.g., in "assets/images/")
ASSETS_DIR = Path(__file__).parent / "images"

# Individual image paths
about_img = ASSETS_DIR / "about.jpeg"
mission_img = ASSETS_DIR / "mission.jpeg"
vision_img = ASSETS_DIR / "vision.jpeg"

# Team avatars
team_members = {
    "Diana": ASSETS_DIR / "diana.jpeg",
    "Phanela": ASSETS_DIR / "phanela.jpeg",
    "Lewis": ASSETS_DIR / "lewis.jpeg",
    "Margaret": ASSETS_DIR / "maggie.jpeg",
    "Anthony": ASSETS_DIR / "anthony.jpeg",
}

# Social/contact icons
social_icons = {
    "Email": ASSETS_DIR / "email.jpeg",
    "Phone": ASSETS_DIR / "phone.jpeg",
    "Twitter": ASSETS_DIR / "twitter.jpeg",
    "LinkedIn": ASSETS_DIR / "linkedin.jpeg"
}

# Sidebar to choose data source
st.sidebar.markdown("### 📁 Data Source")
data_choice = st.sidebar.radio(
    "Select Dataset:",
    ("Default (Kenya)", "Upload Your Own")
)

if data_choice == "Default (Kenya)":
    df = load_main_data()
else:
    uploaded_file = st.sidebar.file_uploader("Upload CSV File", type=["csv"])
    if uploaded_file is not None:
        df = load_custom_data(uploaded_file)
    else:
        st.warning("Please upload a CSV file to proceed.")
        st.stop()

def risk_label(r):
    return {
        0: "🟢 Safe Quality",
        1: "🟡 Low Risk",
        2: "🟠 Medium Risk",
        3: "🔴 High Risk"
    }.get(r, "Unknown")

def risk_color(r):
    return {
        0: [0, 255, 0, 160],
        1: [255, 255, 0, 160],
        2: [255, 165, 0, 160],
        3: [255, 0, 0, 160]
    }.get(r, [128, 128, 128, 160])

# ---- Universal Risk Metadata Injection ----
def add_risk_metadata(df):
    if "predicted_risk" not in df.columns:
        df["predicted_risk"] = model.predict(df)
    df["risk_label"] = df["predicted_risk"].apply(risk_label)
    df["risk_label_clean"] = df["risk_label"].replace({
        "🔴 High Risk": "High Risk",
        "🟠 Medium Risk": "Medium Risk",
        "🟡 Low Risk": "Low Risk",
        "🟢 Safe Quality": "Safe Quality"
    })
    df["risk_level"] = df["risk_label_clean"]
    return df

# Ensure 'location_name' column exists
if "location_name" not in df.columns:
    df["location_name"] = (
        df["clean_adm3"].fillna("") + ", " +
        df["clean_adm2"].fillna("") + ", " +
        df["clean_adm1"].fillna("")
    )


# Navigation options
st.set_page_config(layout="wide")
st.sidebar.title("📍 CleanWatAI Navigation")

st.sidebar.title("Navigation")
page = st.sidebar.radio("Go to", [
    "Home",
    "NLP Page",
    "Quick Insights and Reports",
    "Water Point Contamination Risk Map",
    "Water Point Data Analysis"
])

# Optional: Upload a custom dataset
uploaded_file = st.sidebar.file_uploader("📄 Upload your water data CSV", type=["csv"])

# Columns required for prediction
required_features = [
    "water_source_clean", "water_source_category", "water_tech_clean",
    "clean_adm1", "clean_adm2", "clean_adm3", "status_clean",
    "distance_to_primary", "distance_to_secondary", "distance_to_tertiary",
    "distance_to_city", "distance_to_town", "local_population", "served_population",
    "crucialness", "pressure", "staleness_score", "latitude", "longitude",
    "chirps_30_precipitation", "ndvi_30_NDVI", "lst_30_LST_Day_1km", "pop_population"
]

# Default fallback data path
default_data_path = Path(__file__).parent / "data" / "environmental.csv"

# Function to assign risk label
def assign_risk_label(score):
    if score >= 0.75:
        return "High"
    elif score >= 0.5:
        return "Medium"
    elif score >= 0.25:
        return "Low"
    else:
        return "Safe"

# Load uploaded or fallback data
if uploaded_file is not None:
    df = pd.read_csv(uploaded_file)

    # Check for required columns
    if all(col in df.columns for col in required_features):
        # Make prediction
        df["risk_score"] = model.predict_proba(df[required_features])[:, 1]
        df["predicted_risk"] = df["risk_score"].apply(lambda x: round(x, 3))
        df["risk_label"] = df["risk_score"].apply(assign_risk_label)
        df["risk_label_clean"] = df["risk_label"].str.lower()
        df["risk_level"] = df["risk_label_clean"].map({
            "safe": 0, "low": 1, "medium": 2, "high": 3
        })
        st.sidebar.success("✅ Uploaded dataset used.")
    else:
        st.sidebar.error("❌ Uploaded file missing required columns. Using default.")
        df = pd.read_csv(default_data_path)
else:
    df = pd.read_csv(default_data_path)

# Route to selected page
if page == "Home":
    # Page config
    st.set_page_config(page_title="CleanWatAI | Home", layout="wide")

    # --- About Section ---
    st.markdown("## 🧼 About CleanWatAI")
    col1, col2 = st.columns([1, 2])
    with col1:
        st.image(about_img, use_container_width=True)
    with col2:
        st.write(
            """
        Water is life. Yet for millions, that life is silently threatened every day by 
        contaminated sources, failing infrastructure, and overlooked early signs. At CleanWatAI, 
        we set out to change that — by teaching machines to listen when people speak about water.

        We are a team of data scientists who believe that Artificial Intelligence shouldn't just 
        be smart — it should be human-aware. CleanWatAI was born from a simple but powerful 
        idea: that hidden within scattered news reports around the world are stories that warn us — 
        if only we had the tools to hear them.

        We use Natural Language Processing (NLP) to analyze global water-related news and identify 
        phrases that signal contamination, danger, or crisis. But we didn’t stop at building a 
        classifier. We built a solution — one that merges structured data, geographical 
        intelligence, and machine learning into a real-time, explainable, and deployed model.

        Our project doesn’t just predict — it prevents. It gives a voice to forgotten communities 
        and empowers decision-makers with clarity before disaster strikes.
        """
        )


    st.markdown("---")

    # --- Mission Section ---
    st.markdown("## 🎯 Mission")
    col1, col2 = st.columns([2, 1])
    with col1:
        st.write(
            """
        To harness the power of Natural Language Processing and data science to detect, 
        visualize, and prevent water contamination risks — empowering communities and 
        organizations with early, actionable insights.
        """
        )
    with col2:
        st.image(mission_img, use_container_width=True)

    st.markdown("---")

    # --- Meet the Team Section ---
    st.subheader("👨‍👩‍👧 Meet the Team")

    cols = st.columns(len(team_members))

    for col, (name, image_path) in zip(cols, team_members.items()):
        try:
            with col:
                st.image(Image.open(image_path), caption=name, use_container_width=True)
        except Exception as e:
            st.error(f"Error loading image for {name}: {e}")

    st.markdown("---")

    # --- Vision Section ---
    st.markdown("## 🔮 Vision")
    col1, col2 = st.columns([1, 2])
    with col1:
        st.image(vision_img, use_container_width=True)
    with col2:
        st.write(
            """
        A world where no community is left vulnerable to water-related dangers because 
        warnings were missed, unheard, or too late.  

        A future where Artificial Intelligence doesn’t just predict outcomes — 
        it protects lives.
        """
        )

    st.markdown("---")

    # --- Contact Section ---
    st.markdown("## 📞 Contact Us")
    contact_cols = st.columns(4)
    for i, (label, icon_path) in enumerate(social_icons.items()):
        with contact_cols[i]:
            st.image(icon_path, width=40)
            st.caption(label)


elif page == "NLP Page":
    st.title("🧠 NLP-Based Water Report Classification")
    st.markdown("Use the form below to classify water safety based on textual observations.")

    col1, col2, col3 = st.columns([1, 4, 1])
    with col2:
        user_text = st.text_area(label="Describe what you want to know", height=150)

        col1, col2, col3 = st.columns(3)
        with col1:
            color = st.selectbox("Water Color", options=["", "Clear", "Brown", "Green", "Other"])
        with col2:
            clarity = st.selectbox("Clarity", options=["", "Clear", "Murky"])
        with col3:
            odor = st.selectbox("Odor", options=["", "None", "Chemical", "Sewage", "Other"])

        col1, col2, col3 = st.columns(3)
        with col1:
            rain = st.selectbox("Recent Rain", options=["", "No recent rain", "Light rain", "Heavy rain"])
        with col2:
            activity = st.selectbox("Nearby Activity", options=["", "Residential", "Industrial", "Agricultural", "None"])
        with col3:
            infrastructure = st.selectbox("Infrastructure", options=["", "Good condition", "Needs repair", "Unknown"])
        context_parts = []

        if color:
            context_parts.append(f"The water appears {color.lower()} in color.")
        if clarity:
            context_parts.append(f"It is {clarity.lower()} in clarity.")
        if odor:
            context_parts.append(f"It has a {odor.lower()} odor.")

        if rain:
            context_parts.append(f"There was {rain.lower()}.")
        if activity:
            context_parts.append(f"The area nearby is {activity.lower()}.")
        if infrastructure:
            context_parts.append(f"The infrastructure is (in) {infrastructure.lower()}.")

        # Combine original input + context
        combined_description = user_text.strip() + " " + " ".join(context_parts)

        # Edited text area with combined description from the select boxes and user input
        edited_description = st.text_area("📝 Final Input to the Model (Editable)", value=combined_description, height=200)

        col1, col2, col3 = st.columns(3)
        with col3:
            if st.button("Submit", type="primary", use_container_width=True):
                # Only runs when Submit is clicked
                if not edited_description or edited_description.strip() == "":
                    st.warning("Please describe your concern in the text area above.")
                else:
                    prediction = nlp_pipeline.predict([edited_description])[0]
                    probability = nlp_pipeline.predict_proba([edited_description])[0][prediction]

                    # Map prediction to label
                    label_map = {0: "Safe", 1: "Unsafe"}
                    prediction_label = label_map[prediction]

                    # Display result with appropriate style
                    if prediction_label == "Safe":
                        st.success(f"✅ Water is predicted to be SAFE.\nConfidence: {probability:.2%}")
                    else:
                        st.error(f"⚠️ Water is predicted to be UNSAFE.\nConfidence: {probability:.2%}")

    with st.container(border=True):
            st.caption("© 2025 CleanWaterAI. Data sourced from WPDx and other public datasets.")

elif page == "Quick Insights and Reports":
    st.title("📊 Quick Insights and Reports")
    st.markdown("Here is a quick snapshot of current water safety reports across regions.")

    col1, col2, col3, col4, col5 = st.columns([1, 2, 2, 2, 1],gap="large")
    with col2:
        with st.container():
            st.subheader("Quick Insights")
            st.text("")
            
            #Load data
            df = df.dropna(subset=["latitude", "longitude"])
            df.dropna(axis=1, how="all", inplace=True)

            # Ensure 'risk_score' exists
            if 'risk_score' not in df.columns:
                # Select the necessary feature columns for your model
                # Replace this with the exact features your model expects
                feature_columns = [
                            "water_source_clean", "water_source_category", "water_tech_clean",
                            "clean_adm1", "clean_adm2", "clean_adm3", "status_clean",
                            "distance_to_primary", "distance_to_secondary", "distance_to_tertiary",
                            "distance_to_city", "distance_to_town", "local_population", "served_population",
                            "crucialness", "pressure", "staleness_score", "latitude", "longitude",
                            "chirps_30_precipitation", "ndvi_30_NDVI", "lst_30_LST_Day_1km", "pop_population"
                        ]
                
                try:
                    X = df[feature_columns]
                    df['risk_score'] = environmental_model.predict(X)
                except Exception as e:
                    st.error(f"Error predicting risk_score: {e}")
                    st.stop()
            # Get unique locations
            unique_locations = df["clean_adm2"].dropna().unique()
            selected_location = st.selectbox("Select Location", sorted(unique_locations))

            # Filter by location
            filtered_df = df[df["clean_adm2"] == selected_location]

            # Risk score mapping
            risk_labels = {
                0: "🟢 Safe Quality",
                1: "🟡 Low Risk",
                2: "🟠 Medium Risk",
                3: "🔴 High Risk"
            }

            # Calculate quick stats
            num_stations = len(filtered_df)
            most_common_risk = filtered_df["risk_score"].mode().iloc[0]
            trend = "↗️ Slight increase"  # Optional: Replace with real trend logic later

            # Risk score summary
            st.subheader(f"{selected_location} Risk Score Summary")
            st.text(f"Monitoring Stations: {num_stations} active")
            st.text("")
            risk_counts_raw = filtered_df["risk_score"].value_counts().sort_index()
            for score, count in risk_counts_raw.items():
                label = risk_labels.get(score, f"Risk {score}")
                st.text(f"{label}: {count}")

            # Sort and drop zero-counts for pie chart
            risk_counts = filtered_df["risk_score"].value_counts().reindex([0, 1, 2, 3], fill_value=0)
            risk_counts = risk_counts[risk_counts > 0]  # Only keep non-zero risk levels

            # Prepare labels and colors (only for present scores)
            labels = [risk_labels.get(score) for score in risk_counts.index]
            color_map = {0: 'green', 1: 'gold', 2: 'orange', 3: 'red'}
            colors = [color_map[score] for score in risk_counts.index]

            # Create pie chart
            fig, ax = plt.subplots()
            ax.pie(risk_counts, labels=labels, autopct="%1.1f%%", startangle=90, colors=colors)
            ax.axis("equal")  # Make the pie chart circular

            st.pyplot(fig)

    with col3:
        with st.container():
            st.subheader("Latest Alerts")
            st.text("")
            st.text("🦠 Microbial contamination")
            st.text("Kiambiu area • 2h ago")
            st.text("")
            st.text("🌊 High turbidity levels")
            st.text("Industrial zone • 3h ago")
            st.text("")
            st.text("⚗️ Chemical levels elevated")
            st.text("Industrial zone • 1d ago")
            st.text("")
            st.button("View All", key="view_alerts")
    with col4:
        with st.container():
            st.subheader("Reports & Analytics")
            st.text("")
            st.text("📈 Water Quality Trends")
            st.text("Urban Areas • Jul 15")
            st.text("")
            st.text("🌍 Regional Analysis")
            st.text("East Africa • Jun 30")
            st.text("")
            st.text("🏙️ Infrastructure Assessment")
            st.text("CBD Systems • Jun 22")
            st.text("")
            st.button("View All", key="view_reports")

    with st.container(border=True):
            st.caption("© 2025 CleanWaterAI. Data sourced from WPDx and other public datasets.")

elif page == "Water Point Contamination Risk Map":
    st.title("📍 Water Point Contamination Risk Map")
    st.markdown("This map shows predicted contamination risk for water points based on environmental features.")

<<<<<<< HEAD
        # Show stats
        st.text(f"Monitoring Stations: {num_stations} active")
        st.text("")
        st.text("Current Status:")
        # Risk score summary
        st.subheader(f"{selected_location} Risk Score Summary")
        risk_counts = filtered_df["risk_score"].value_counts().sort_index()
        for score, count in risk_counts.items():
            label = risk_labels.get(score, f"Risk {score}")
            st.text(f"{label}: {count}")
with col3:
    with st.container():
        st.subheader("Latest Alerts")
        st.text("")
        st.text("🦠 Microbial contamination")
        st.text("Kiambiu area • 2h ago")
        st.text("")
        st.text("🌊 High turbidity levels")
        st.text("Industrial zone • 3h ago")
        st.text("")
        st.text("⚗️ Chemical levels elevated")
        st.text("Industrial zone • 1d ago")
        st.text("")
        st.button("View All", key="view_alerts")
with col4:
    with st.container():
        st.subheader("Reports & Analytics")
        st.text("")
        st.text("📈 Water Quality Trends")
        st.text("Urban Areas • Jul 15")
        st.text("")
        st.text("🌍 Regional Analysis")
        st.text("East Africa • Jun 30")
        st.text("")
        st.text("🏙️ Infrastructure Assessment")
        st.text("CBD Systems • Jun 22")
        st.text("")
        st.button("View All", key="view_reports")
        
st.markdown("<br><br><br>", unsafe_allow_html=True)
        
# Geospatial Map Section
with st.container(border=True):
    st.markdown("<br>", unsafe_allow_html=True)
    
    header_cols = st.columns([.5, 10, .5]) 
    with header_cols[1]:
        st.header("🗺️ Water Contamination Risk Map")
        st.text("Explore water quality risks in your area")
    
    st.text("")  
    st.text("") 
    
=======
>>>>>>> 9a2876b2
    map_cols = st.columns([.5, 10, .5])
    with map_cols[1]:
        with st.container(border=True):
            st.text("")
            
        #Load data
        df = df.dropna(subset=["latitude", "longitude"])
        df.dropna(axis=1, how="all", inplace=True)

        # Predict risk
        df["predicted_risk"] = model.predict(df)

        #print("📦 Available columns in df:", df.columns.tolist())
        #print(df.head())

        df["risk_label"] = df["predicted_risk"].apply(risk_label)
        df["color"] = df["predicted_risk"].apply(risk_color)
        df["risk_label_clean"] = df["risk_label"].replace({
            "🔴 High Risk": "High Risk",
            "🟠 Medium Risk": "Medium Risk",
            "🟡 Low Risk": "Low Risk",
            "🟢 Safe Quality": "Safe Quality"
        })

        df["quality_score"] = (1 - df["predicted_risk"] / 3 * 0.75) * 100
        df["quality_score"] = df["quality_score"].round(1)

        df["risk_level"] = df["risk_label_clean"]

        if "contamination_type" not in df.columns:
            df["contamination_type"] = "Not available"


        available_risks = sorted(df["risk_label"].unique().tolist())
        selected_risks = st.multiselect("Filter by risk level:", available_risks, default=available_risks)
        filtered_df = df[df["risk_label"].isin(selected_risks)]
        if "location_name" not in filtered_df.columns:
            filtered_df["location_name"] = (
                filtered_df["clean_adm3"].fillna("") + ", " +
                filtered_df["clean_adm2"].fillna("") + ", " +
                filtered_df["clean_adm1"].fillna("")
            )

        # Handle case where no points are selected — show blank map
        if filtered_df.empty:
            st.info("No risk levels selected. Displaying a blank global map.")

            # Set global view
            view_state = pdk.ViewState(
                latitude=0.0,
                longitude=0.0,
                zoom=1,
                pitch=0
            )

            # Set empty DataFrame for rendering
            filtered_df = pd.DataFrame(columns=[
                "latitude", "longitude", "location_name", "color", "risk_label",
                "quality_score", "risk_level", "local_population",
                "contamination_type", "served_population"
            ])
        else:
            view_state = pdk.ViewState(
                latitude=filtered_df["latitude"].mean(),
                longitude=filtered_df["longitude"].mean(),
                zoom=6,
                pitch=0
            )

        # Build map layer
        layer = pdk.Layer(
            "ScatterplotLayer",
            data=filtered_df,
            get_position='[longitude, latitude]' if not filtered_df.empty else None,
            get_fill_color="color" if not filtered_df.empty else None,
            get_radius=3000,
            pickable=True,
        )

        # Tooltip definition
        tooltip = {
            "html": "<b>{location_name}</b><br/>"
                    "Risk: {risk_label}<br/>"
                    "Lat: {latitude}<br/>Lon: {longitude}",
            "style": {"backgroundColor": "white", "color": "black"}
        }

        # Show map
        st.pydeck_chart(pdk.Deck(
            layers=[layer],
            initial_view_state=view_state,
            tooltip=tooltip
        ))

        # Point selector and detail box
        if not filtered_df.empty and 'location_name' in filtered_df.columns:
            selected_point = st.selectbox(
                "Select a monitoring point for details:",
                options=filtered_df['location_name'].dropna().tolist()
            )

            if selected_point:
                point_data = filtered_df[filtered_df['location_name'] == selected_point].iloc[0]

                with st.container(border=True):
                    st.subheader("Point Details")
                    st.text("")

                    detail_col1, detail_col2 = st.columns(2)

                    with detail_col1:
                        st.metric("Quality Score", f"{point_data.get('quality_score', 'N/A')}/100")
                        st.text(f"Risk Level: {point_data.get('risk_level', 'Unknown')}")
                        st.text(f"Local Population: {point_data.get('local_population', 'N/A')}")

                    with detail_col2:
                        st.text(f"Contamination: {point_data.get('contamination_type', 'Not available')}")
                        st.text(f"Location: {point_data['latitude']:.4f}, {point_data['longitude']:.4f}")
                        st.text(f"Served Population: {point_data.get('served_population', 'N/A')}")

                    st.text("")
                    st.text("")
                    st.text("")

            
            # Add bottom padding
            st.text("")
    
    st.text("")  # Vertical spacing
    st.text("")  # Additional vertical spacing
    
    monitoring_header_cols = st.columns([.5, 10, .5])
    with monitoring_header_cols[1]:
        st.subheader("Monitoring Data")
    
    monitoring_outer_cols = st.columns([.5, 10, .5])
    with monitoring_outer_cols[1]:
        with st.container(border=True):
            st.text("")
            tab1, tab2 = st.tabs(["Coverage Statistics", "Data Sources"])
            
            with tab1:
                total_points = len(filtered_df)
                st.metric("Total Points", total_points)
                st.text("Coverage: 95% of region") 
                st.text("Updated: Today")
            
            with tab2:
                st.text("Sources:")
                st.text("• WPDx (Water Point Data Exchange)")
                st.text("• Google Earth Engine")
                st.text("• Field Observations")

    st.markdown("<br>", unsafe_allow_html=True)
    st.markdown("<br>", unsafe_allow_html=True)

    with st.container(border=True):
            st.caption("© 2025 CleanWaterAI. Data sourced from WPDx and other public datasets.")

elif page == "Water Point Data Analysis":
    st.title("🔬 Data Analysis")
    st.write("Explore and analyze water point datasets.")

    if "risk_label_clean" not in df.columns:
        # If "predicted_risk" not already computed:
        if "predicted_risk" not in df.columns:
            df["predicted_risk"] = model.predict(df)

        df["risk_label"] = df["predicted_risk"].apply(risk_label)

        df["risk_label_clean"] = df["risk_label"].replace({
            "🔴 High Risk": "High Risk",
            "🟠 Medium Risk": "Medium Risk",
            "🟡 Low Risk": "Low Risk",
            "🟢 Safe Quality": "Safe Quality"
        })

        df["risk_level"] = df["risk_label_clean"]


    data_cols = st.columns([.5, 10, .5])
    with data_cols[1]:
        st.text("Showing the most recent water point data with model-predicted risk levels")
        st.text("Last updated: August 3, 2025")
        st.text("")

        with st.container(border=True):
            data_tab1, data_tab2, data_tab3, data_tab4 = st.tabs(["All Data", "Functional Status", "Risk Analysis", "Quality Trend"])
            
            # TAB 1: ALL DATA
            with data_tab1:
                st.dataframe(
                    df,
                    column_config={
                        "water_point_id": "Water Point ID",
                        "country_name": "Country",
                        "region": "Region",
                        "district": "District",
                        "water_source": "Water Source",
                        "status": st.column_config.SelectboxColumn(
                            "Status",
                            help="Operational status of the water point",
                            width="medium",
                            options=[
                                "Functional",
                                "Non-functional",
                                "Needs repair"
                            ]
                        ),
                        "date_installed": st.column_config.DateColumn(
                            "Installation Date",
                            format="MMM DD, YYYY",
                        ),
                        "latest_record": st.column_config.DateColumn(
                            "Last Updated",
                            format="MMM DD, YYYY",
                        ),
                        "water_quality": "Water Quality",
                        "risk_score": st.column_config.ProgressColumn(
                            "Risk Score",
                            help="Higher score = lower risk",
                            format="%d",
                            min_value=0,
                            max_value=100,
                        ),
                        "risk_level": "Risk Level"
                    },
                    hide_index=True,
                    use_container_width=True
                )

            # TAB 2: FUNCTIONAL STATUS
            def clean_status(status):
                status = status.strip().lower()

                if "non-functional" in status:
                    return "Non-Functional"
                elif "functional" in status:
                    return "Functional"
                elif "abandoned" in status or "decommissioned" in status:
                    return "Decommissioned"
                else:
                    return "Unknown"

            df['status_clean'] = df['status_clean'].fillna("Unknown").apply(clean_status)

            with data_tab2:
                status_counts = df['status_clean'].value_counts().reset_index()
                status_counts.columns = ['Status', 'Count']

                
                st.bar_chart(status_counts, x='Status', y='Count')
                
                st.text("Filter data by status:")
                status_filter = st.multiselect(
                    "Select status to view:",
                    options=df['status_clean'].unique(),
                    default=df['status_clean'].unique()
                )
                
                filtered_status_data = df[df['status_clean'].isin(status_filter)]
                st.dataframe(filtered_status_data, hide_index=True, use_container_width=True)

            # TAB 3: RISK ANALYSIS
            with data_tab3:
                if "risk_level" not in df.columns:
                    df = add_risk_metadata(df)

                risk_counts = df['risk_level'].value_counts().reset_index()
                risk_counts.columns = ['Risk Level', 'Count']

                st.text("Average Risk Score by Region")
                region_risk = df.groupby('clean_adm1')['risk_score'].mean().reset_index()
                region_risk.columns = ['Region', 'Average Risk Score']

                st.bar_chart(region_risk, x='Region', y='Average Risk Score')



                st.text("Filter data by risk level:")
                risk_filter = st.multiselect(
                    "Select risk level to view:",
                    options=df['risk_level'].unique(),
                    default=df['risk_level'].unique()
                )

                filtered_risk_data = df[df['risk_level'].isin(risk_filter)]
                st.dataframe(filtered_risk_data, hide_index=True, use_container_width=True)

            # TAB 4: QUALITY TREND
            with data_tab4:
                st.text("Water Quality Trend Over Time")
                st.text("")

                # ✅ Step 1: Define the new column (do this outside any widget)
                # Ensure 'location_name' exists before generating 'point_id'
                if 'location_name' not in df.columns:
                    df['location_name'] = (
                        df['clean_adm3'].fillna('') + ', ' +
                        df['clean_adm2'].fillna('') + ', ' +
                        df['clean_adm1'].fillna('')
                    )
                df['point_id'] = df['location_name'].fillna('Unnamed') + ' (' + df['latitude'].astype(str) + ', ' + df['longitude'].astype(str) + ')'

                # ✅ Step 2: Use it in the selectbox
                selected_water_point = st.selectbox(
                    "Select a water point to view quality trend:",
                    options=df['point_id'].tolist()
                )


                if selected_water_point:
                    point_data = df[df['point_id'] == selected_water_point].iloc[0]

                    st.text(f"30-day quality trend for {selected_water_point}")
                    st.text("")

                    days = 30
                    dates = pd.date_range(end=pd.Timestamp.now(), periods=days)

                    base_quality = point_data['risk_score']
                    noise = np.random.normal(0, 5, days)
                    trend = np.linspace(-10, 10, days)

                    quality_trend = np.clip(base_quality + trend + noise, 0, 100)

                    trend_data = pd.DataFrame({
                        'date': dates,
                        'quality': quality_trend
                    })

                    st.line_chart(trend_data.set_index('date'))

                    avg_quality = quality_trend.mean()
                    st.text(f"Average Quality Score: {avg_quality:.1f}/100")

                    if trend[-1] > trend[0]:
                        st.text("Trend: ↗️ Improving")
                    elif trend[-1] < trend[0]:
                        st.text("Trend: ↘️ Declining")
                    else:
                        st.text("Trend: → Stable")

            # CSV download
            csv = df.to_csv(index=False)
            st.download_button(
                label="Download Full Water Data (CSV)",
                data=csv,
                file_name="cleanwat_ai_water_data.csv",
                mime="text/csv"
            )

            st.text("")
            st.text("")
            with st.container(border=True):
                st.caption("© 2025 CleanWaterAI. Data sourced from WPDx and other public datasets.")<|MERGE_RESOLUTION|>--- conflicted
+++ resolved
@@ -510,62 +510,6 @@
     st.title("📍 Water Point Contamination Risk Map")
     st.markdown("This map shows predicted contamination risk for water points based on environmental features.")
 
-<<<<<<< HEAD
-        # Show stats
-        st.text(f"Monitoring Stations: {num_stations} active")
-        st.text("")
-        st.text("Current Status:")
-        # Risk score summary
-        st.subheader(f"{selected_location} Risk Score Summary")
-        risk_counts = filtered_df["risk_score"].value_counts().sort_index()
-        for score, count in risk_counts.items():
-            label = risk_labels.get(score, f"Risk {score}")
-            st.text(f"{label}: {count}")
-with col3:
-    with st.container():
-        st.subheader("Latest Alerts")
-        st.text("")
-        st.text("🦠 Microbial contamination")
-        st.text("Kiambiu area • 2h ago")
-        st.text("")
-        st.text("🌊 High turbidity levels")
-        st.text("Industrial zone • 3h ago")
-        st.text("")
-        st.text("⚗️ Chemical levels elevated")
-        st.text("Industrial zone • 1d ago")
-        st.text("")
-        st.button("View All", key="view_alerts")
-with col4:
-    with st.container():
-        st.subheader("Reports & Analytics")
-        st.text("")
-        st.text("📈 Water Quality Trends")
-        st.text("Urban Areas • Jul 15")
-        st.text("")
-        st.text("🌍 Regional Analysis")
-        st.text("East Africa • Jun 30")
-        st.text("")
-        st.text("🏙️ Infrastructure Assessment")
-        st.text("CBD Systems • Jun 22")
-        st.text("")
-        st.button("View All", key="view_reports")
-        
-st.markdown("<br><br><br>", unsafe_allow_html=True)
-        
-# Geospatial Map Section
-with st.container(border=True):
-    st.markdown("<br>", unsafe_allow_html=True)
-    
-    header_cols = st.columns([.5, 10, .5]) 
-    with header_cols[1]:
-        st.header("🗺️ Water Contamination Risk Map")
-        st.text("Explore water quality risks in your area")
-    
-    st.text("")  
-    st.text("") 
-    
-=======
->>>>>>> 9a2876b2
     map_cols = st.columns([.5, 10, .5])
     with map_cols[1]:
         with st.container(border=True):
